<<<<<<< HEAD
import { NextApiRequest, NextApiResponse } from "next";
import { connectToDatabase } from "../../lib/mongodb";
=======
import { NextApiRequest, NextApiResponse } from 'next';
import { connectToDatabase } from '../../lib/mongodb';
>>>>>>> a6c148f4

export default async function handler(req: NextApiRequest, res: NextApiResponse) {
  try {
    console.log("Connecting to MongoDB...");
    const { db } = await connectToDatabase();
    console.log("Connected to MongoDB");

<<<<<<< HEAD
    const recipes = await db.collection("recipes").find({}).toArray();
=======
    const recipes = await db.collection('recipes').find({}).toArray();
>>>>>>> a6c148f4
    console.log("Fetched recipes:", recipes);

    res.status(200).json(recipes);
  } catch (error) {
    console.error("Error fetching recipes:", error);
    res.status(500).json({ error: "Failed to fetch recipes" });
  }
}<|MERGE_RESOLUTION|>--- conflicted
+++ resolved
@@ -1,22 +1,18 @@
-<<<<<<< HEAD
 import { NextApiRequest, NextApiResponse } from "next";
 import { connectToDatabase } from "../../lib/mongodb";
-=======
-import { NextApiRequest, NextApiResponse } from 'next';
-import { connectToDatabase } from '../../lib/mongodb';
->>>>>>> a6c148f4
 
-export default async function handler(req: NextApiRequest, res: NextApiResponse) {
+export default async function handler(
+  req: NextApiRequest,
+  res: NextApiResponse
+) {
   try {
     console.log("Connecting to MongoDB...");
     const { db } = await connectToDatabase();
     console.log("Connected to MongoDB");
 
-<<<<<<< HEAD
+    const db = client.db("recipesDB");
+
     const recipes = await db.collection("recipes").find({}).toArray();
-=======
-    const recipes = await db.collection('recipes').find({}).toArray();
->>>>>>> a6c148f4
     console.log("Fetched recipes:", recipes);
 
     res.status(200).json(recipes);
